//! # `findshlibs`
//!
//! Find the set of shared libraries currently loaded in this process with a
//! cross platform API.
//!
//! The API entry point is the `TargetSharedLibrary` type and its
//! `SharedLibrary::each` trait method implementation.
//!
//! ## Example
//!
//! Here is an example program that prints out each shared library that is
//! loaded in the process and the addresses where each of its segments are
//! mapped into memory.
//!
//! ```
//! extern crate findshlibs;
//! use findshlibs::{Segment, SharedLibrary, TargetSharedLibrary};
//!
//! fn main() {
//!     TargetSharedLibrary::each(|shlib| {
//!         println!("{}", shlib.name().to_string_lossy());
//!
//!         for seg in shlib.segments() {
//!             println!("    {}: segment {}",
//!                      seg.actual_virtual_memory_address(shlib),
//!                      seg.name().to_string_lossy());
//!         }
//!     });
//! }
//! ```
//!
//! ## Supported OSes
//!
//! These are the OSes that `findshlibs` currently supports:
//!
//! * Linux
//! * macOS
//!
//! If a platform is not supported then a fallback implementation is used that
//! does nothing.  To see if your platform does something at runtime the
//! `TARGET_SUPPORTED` constant can be used.
//!
//! Is your OS missing here? Send us a pull request!
//!
//! ## Addresses
//!
//! Shared libraries' addresses can be confusing. They are loaded somewhere in
//! physical memory, but we generally don't care about physical memory
//! addresses, because only the OS can see that address and in userspace we can
//! only access memory through its virtual memory address. But even "virtual
//! memory address" is ambiguous because it isn't clear whether this is the
//! address before or after the loader maps the shared library into memory and
//! performs relocation.
//!
//! To clarify between these different kinds of addresses, we borrow some
//! terminology from [LUL][]:
//!
//! > * **SVMA** ("Stated Virtual Memory Address"): this is an address of a
//! >   symbol (etc) as it is stated in the symbol table, or other
//! >   metadata, of an object.  Such values are typically small and
//! >   start from zero or thereabouts, unless the object has been
//! >   prelinked.
//! >
//! > * **AVMA** ("Actual Virtual Memory Address"): this is the address of a
//! >   symbol (etc) in a running process, that is, once the associated
//! >   object has been mapped into a process.  Such values are typically
//! >   much larger than SVMAs, since objects can get mapped arbitrarily
//! >   far along the address space.
//! >
//! > * **"Bias"**: the difference between AVMA and SVMA for a given symbol
//! >   (specifically, AVMA - SVMA).  The bias is always an integral
//! >   number of pages.  Once we know the bias for a given object's
//! >   text section (for example), we can compute the AVMAs of all of
//! >   its text symbols by adding the bias to their SVMAs.
//!
//! [LUL]: http://searchfox.org/mozilla-central/rev/13148faaa91a1c823a7d68563d9995480e714979/tools/profiler/lul/LulMain.h#17-51
#![deny(missing_docs)]

#[macro_use]
extern crate cfg_if;

#[cfg(target_os = "macos")]
#[macro_use]
extern crate lazy_static;

#[cfg(target_os = "linux")]
extern crate libc;

<<<<<<< HEAD
#[cfg(target_os = "windows")]
extern crate winapi;

use std::ffi::CStr;
=======
use std::ffi::OsStr;
>>>>>>> 6e77972c
use std::fmt::{self, Debug};
use std::ptr;

pub mod unsupported;

cfg_if!(
    if #[cfg(target_os = "linux")] {

        pub mod linux;

        /// The [`SharedLibrary` trait](./trait.SharedLibrary.html)
        /// implementation for the target operating system.
        pub type TargetSharedLibrary<'a> = linux::SharedLibrary<'a>;

        /// An indicator if this platform is supported.
        pub const TARGET_SUPPORTED: bool = true;

    } else if #[cfg(target_os = "macos")] {

        pub mod macos;

        /// The [`SharedLibrary` trait](./trait.SharedLibrary.html)
        /// implementation for the target operating system.
        pub type TargetSharedLibrary<'a> = macos::SharedLibrary<'a>;

        /// An indicator if this platform is supported.
        pub const TARGET_SUPPORTED: bool = true;

    } else if #[cfg(target_os = "windows")] {

        pub mod windows;

        /// The [`SharedLibrary` trait](./trait.SharedLibrary.html)
        /// implementation for the target operating system.
        pub type TargetSharedLibrary<'a> = windows::SharedLibrary<'a>;

        /// An indicator if this platform is supported.
        pub const TARGET_SUPPORTED: bool = true;

    } else {

        /// The [`SharedLibrary` trait](./trait.SharedLibrary.html)
        /// implementation for the target operating system.
        pub type TargetSharedLibrary<'a> = unsupported::SharedLibrary<'a>;

        /// An indicator if this platform is supported.
        pub const TARGET_SUPPORTED: bool = false;

    }
);

macro_rules! simple_newtypes {
    (
        $(
            $(#[$attr:meta])*
            type $name:ident = $oldty:ty
            where
                default = $default:expr ,
                display = $format:expr ;
        )*
    ) => {
        $(
            $(#[$attr])*
            #[derive(Clone, Copy, Debug, PartialEq, Eq, PartialOrd, Ord, Hash)]
            pub struct $name(pub $oldty);

            impl Default for $name {
                #[inline]
                fn default() -> Self {
                    $name( $default )
                }
            }

            impl From<$oldty> for $name {
                fn from(x: $oldty) -> $name {
                    $name(x)
                }
            }

            impl From<$name> for $oldty {
                fn from($name(x): $name) -> $oldty {
                    x
                }
            }

            impl fmt::Display for $name {
                fn fmt(&self, f: &mut fmt::Formatter) -> fmt::Result {
                    write!(f, $format, self.0)
                }
            }
        )*
    }
}

simple_newtypes! {
    /// Stated virtual memory address.
    ///
    /// See the module documentation for details.
    type Svma = *const u8
    where
        default = ptr::null(),
        display = "{:p}";

    /// Actual virtual memory address.
    ///
    /// See the module documentation for details.
    type Avma = *const u8
    where
        default = ptr::null(),
        display = "{:p}";

    /// Virtual memory bias.
    ///
    /// See the module documentation for details.
    type Bias = isize
    where
        default = 0,
        display = "{:#x}";
}

/// A mapped segment in a shared library.
#[allow(clippy::len_without_is_empty)]
pub trait Segment: Sized + Debug {
    /// The associated shared library type for this segment.
    type SharedLibrary: SharedLibrary<Segment = Self>;

    /// Get this segment's name.
    fn name(&self) -> &OsStr;

    /// Returns `true` if this is a code segment.
    #[inline]
    fn is_code(&self) -> bool {
        false
    }

    /// Get this segment's stated virtual address of this segment.
    ///
    /// This is the virtual memory address without the bias applied. See the
    /// module documentation for details.
    fn stated_virtual_memory_address(&self) -> Svma;

    /// Get the length of this segment in memory (in bytes).
    fn len(&self) -> usize;

    // Provided methods.

    /// Get this segment's actual virtual memory address.
    ///
    /// This is the virtual memory address with the bias applied. See the module
    /// documentation for details.
    #[inline]
    fn actual_virtual_memory_address(&self, shlib: &Self::SharedLibrary) -> Avma {
        let svma = self.stated_virtual_memory_address();
        let bias = shlib.virtual_memory_bias();
        Avma(unsafe { svma.0.offset(bias.0) })
    }

    /// Does this segment contain the given address?
    #[inline]
    fn contains_svma(&self, address: Svma) -> bool {
        let start = self.stated_virtual_memory_address().0 as usize;
        let end = start + self.len();
        let address = address.0 as usize;
        start <= address && address < end
    }

    /// Does this segment contain the given address?
    #[inline]
    fn contains_avma(&self, shlib: &Self::SharedLibrary, address: Avma) -> bool {
        let start = self.actual_virtual_memory_address(shlib).0 as usize;
        let end = start + self.len();
        let address = address.0 as usize;
        start <= address && address < end
    }
}

/// Represents an ID for a shared library.
#[derive(PartialEq, Eq, Hash)]
pub enum SharedLibraryId {
    /// A UUID (used on mac)
    Uuid([u8; 16]),
    /// A GNU build ID
    GnuBuildId(Vec<u8>),
}

impl SharedLibraryId {
    /// Returns the raw bytes of the shared library ID.
    pub fn as_bytes(&self) -> &[u8] {
        match *self {
            SharedLibraryId::Uuid(ref bytes) => &*bytes,
            SharedLibraryId::GnuBuildId(ref bytes) => &bytes,
        }
    }
}

impl fmt::Display for SharedLibraryId {
    fn fmt(&self, f: &mut fmt::Formatter) -> fmt::Result {
        let (bytes, is_uuid): (&[u8], _) = match *self {
            SharedLibraryId::Uuid(ref bytes) => (&*bytes, true),
            SharedLibraryId::GnuBuildId(ref bytes) => (&bytes, false),
        };
        for (idx, byte) in bytes.iter().enumerate() {
            if is_uuid && (idx == 4 || idx == 6 || idx == 8 || idx == 10) {
                try!(write!(f, "-"));
            }
            try!(write!(f, "{:02x}", byte));
        }
        Ok(())
    }
}

impl fmt::Debug for SharedLibraryId {
    fn fmt(&self, f: &mut fmt::Formatter) -> fmt::Result {
        match *self {
            SharedLibraryId::Uuid(..) => {
                write!(f, "Uuid(\"{}\")", self)?;
            }
            SharedLibraryId::GnuBuildId(..) => {
                write!(f, "GnuBuildId(\"{}\")", self)?;
            }
        }
        Ok(())
    }
}

/// A trait representing a shared library that is loaded in this process.
pub trait SharedLibrary: Sized + Debug {
    /// The associated segment type for this shared library.
    type Segment: Segment<SharedLibrary = Self>;

    /// An iterator over a shared library's segments.
    type SegmentIter: Debug + Iterator<Item = Self::Segment>;

    /// Get the name of this shared library.
    fn name(&self) -> &OsStr;

    /// Get the debug-id of this shared library if available.
    fn id(&self) -> Option<SharedLibraryId>;

    /// Iterate over this shared library's segments.
    fn segments(&self) -> Self::SegmentIter;

    /// Get the bias of this shared library.
    ///
    /// See the module documentation for details.
    fn virtual_memory_bias(&self) -> Bias;

    /// Given an AVMA within this shared library, convert it back to an SVMA by
    /// removing this shared library's bias.
    #[inline]
    fn avma_to_svma(&self, address: Avma) -> Svma {
        let bias = self.virtual_memory_bias();
        let reverse_bias = -bias.0;
        Svma(unsafe { address.0.offset(reverse_bias) })
    }

    /// Find all shared libraries in this process and invoke `f` with each one.
    fn each<F, C>(f: F)
    where
        F: FnMut(&Self) -> C,
        C: Into<IterationControl>;
}

/// Control whether iteration over shared libraries should continue or stop.
#[derive(Clone, Copy, Debug, PartialEq, Eq)]
pub enum IterationControl {
    /// Stop iteration.
    Break,
    /// Continue iteration.
    Continue,
}

impl From<()> for IterationControl {
    #[inline]
    fn from(_: ()) -> Self {
        IterationControl::Continue
    }
}

#[cfg(test)]
mod tests {
    use super::*;

    #[test]
    fn panic_in_each() {
        use std::panic;

        match panic::catch_unwind(|| {
            TargetSharedLibrary::each(|_| panic!("uh oh"));
        }) {
            Ok(()) => panic!("Expected a panic, but didn't get one"),
            Err(any) => {
                assert!(
                    any.is::<&'static str>(),
                    "panic value should be a &'static str"
                );
                assert_eq!(*any.downcast_ref::<&'static str>().unwrap(), "uh oh");
            }
        }
    }
}<|MERGE_RESOLUTION|>--- conflicted
+++ resolved
@@ -86,14 +86,10 @@
 #[cfg(target_os = "linux")]
 extern crate libc;
 
-<<<<<<< HEAD
 #[cfg(target_os = "windows")]
 extern crate winapi;
 
-use std::ffi::CStr;
-=======
 use std::ffi::OsStr;
->>>>>>> 6e77972c
 use std::fmt::{self, Debug};
 use std::ptr;
 
